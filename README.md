--- conflicted
+++ resolved
@@ -94,11 +94,8 @@
 
 Reference to cite when you use the system in a research paper or tech report: 
 
-<<<<<<< HEAD
 Haifeng Liu, et al., CFS: A Distributed File System for Large Scale Container Platforms. SIGMOD‘19, June 30-July 5, 2019, Amsterdam, Netherlands. https://dl.acm.org/citation.cfm?doid=3299869.3314046
-=======
-Haifeng Liu, et al., CFS: A Distributed File System for Large Scale Container Platforms. SIGMOD‘19, June 30-July 5, 2019, Amsterdam, Netherlands. 
->>>>>>> 5b8c9869
 
 
 
+
